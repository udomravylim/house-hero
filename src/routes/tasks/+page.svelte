--- conflicted
+++ resolved
@@ -225,13 +225,8 @@
   <nav class="bottom-nav">
     <button type="button" class="nav-button" aria-label="Home" on:click={() => goto('/tasks')}><img src={homeIcon} alt="Home"/></button>
     <button type="button" class="nav-button" aria-label="Profile" on:click={() => goto('/tasks')}><img src={profileIcon} alt="Profile"/></button>
-<<<<<<< HEAD
-    <button class="nav-button" on:click={() => (showAdd = !showAdd)} type="button" aria-label="Add new task"><img src={addIcon} alt="Add"/></button>
-    <button type="button" class="nav-button" aria-label="Notes"><img src={noteIcon} alt="Notes"/></button>
-=======
     <button class="fab, nav-button" on:click={() => (showAdd = !showAdd)} type="button" aria-label="Add new task"><img src={addIcon} alt="Add"/></button>
     <button type="button" class="nav-button" aria-label="Notes" on:click={() => goto('/notes')}><img src={noteIcon} alt="Notes"/></button>
->>>>>>> 89d662a1
     <button type="button" class="nav-button" aria-label="Achievements"><img src={medalIcon} alt="Achievements"/></button>
   </nav>
 </main>
