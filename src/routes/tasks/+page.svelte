<script>
  import TaskItem from '$lib/components/TaskItem.svelte';
  import homeIcon from '$lib/assets/menu-icon-home.svg';
  import addIcon from '$lib/assets/menu-icon-add.svg';
  import medalIcon from '$lib/assets/menu-icon-medal.svg';
  import noteIcon from '$lib/assets/menu-icon-note.svg';
  import profileIcon from '$lib/assets/menu-icon-profile.svg';
  import { user, getUserDisplayName } from '$lib/stores/user.js';
  import { tasks, loading, error, fetchTasks, createTask, updateTask, deleteTask, toggleTaskCompletion, getUsers } from '$lib/stores/tasks.js';
  import { onMount } from 'svelte';
  import { goto } from '$app/navigation';
  import { supabase } from '$lib/supabase.js';

  let view = 'all';
  let showAdd = false;
  let newTitle = '';
  let newDescription = '';
  let newDueDate = '';
  let newAssignee = '';
  let newPriority = 'medium';
  let availableUsers = [];

  let authChecked = false;

  onMount(async () => {
    // Wait for auth to initialize
    await new Promise(resolve => setTimeout(resolve, 200));
    
    // Check if user is authenticated
    if (!$user) {
      goto('/?message=login-required');
      return;
    }
    
    // Check if user is in a household
    const { data: { user: currentUser } } = await supabase.auth.getUser();
    if (currentUser) {
      const { data: householdMembership } = await supabase
        .from('household_members')
        .select('household_id')
        .eq('user_id', currentUser.id)
        .single();
      
      if (!householdMembership) {
        goto('/join-household');
        return;
      }
    }
    
    authChecked = true;
    await fetchTasks();
    availableUsers = await getUsers();
  });

  // Handle authentication changes only after initial check
  $: if (authChecked && typeof window !== 'undefined' && $user === null) {
    goto('/?message=login-required');
  }

  function filteredTasks() {
    const currentUser = $user?.email;
    if (!currentUser) return [];
    
    // Filter tasks based on view
    const filtered = $tasks.filter((task) => {
      if (view === 'all') {
        // Show all tasks in the household
        return true;
      } else if (view === 'mine') {
        // Show only tasks assigned to current user
        return task.assignee_email === currentUser;
      } else if (view === 'unassigned') {
        // Show only unassigned tasks
        return task.assignee_email === 'unassigned' || !task.assignee_email;
      }
      return true;
    });
    
    // Sort tasks: incomplete first, then completed (like Google Keep)
    return filtered.sort((a, b) => {
      // If both have same completion status, maintain original order
      if (a.completed === b.completed) {
        return 0;
      }
      // Incomplete tasks come first (false < true)
      return a.completed - b.completed;
    });
  }

  async function handleToggle(ev) {
    const id = ev.detail.id;
    const task = $tasks.find(t => t.id === id);
    if (task) {
      await toggleTaskCompletion(id, !task.completed);
    }
  }

  async function handleEdit(ev) {
    const { id, ...updates } = ev.detail;
    await updateTask(id, updates);
  }

  async function handleDelete(ev) {
    const { id } = ev.detail;
    await deleteTask(id);
  }

  async function addTask() {
    if (!newTitle.trim()) return;
    
    const currentUser = $user?.email;
    if (!currentUser) return;

    // Get current user's name for initial
    const currentUserName = getUserDisplayName($user);
    const currentUserInitial = currentUserName.charAt(0).toUpperCase();

    const taskData = {
      title: newTitle,
      description: newDescription,
      due_date: newDueDate || null,
      assignee_email: newAssignee || currentUser,
      assignee_initial: newAssignee ? availableUsers.find(u => u.email === newAssignee)?.initial || newAssignee.charAt(0).toUpperCase() : currentUserInitial,
      assignee_name: newAssignee ? availableUsers.find(u => u.email === newAssignee)?.name || newAssignee.split('@')[0] : currentUserName,
      priority: newPriority
    };

    const success = await createTask(taskData);
    if (success) {
      // Reset form
      newTitle = '';
      newDescription = '';
      newDueDate = '';
      newAssignee = '';
      newPriority = 'medium';
      showAdd = false;
      
      // Refresh users list
      availableUsers = await getUsers();
    }
  }

  async function handleLogout() {
    try {
      await supabase.auth.signOut();
      goto('/');
    } catch (err) {
      console.error('Logout error:', err);
    }
  }
</script>

<main>
  <header>
    <h1>Hi {getUserDisplayName($user)}!</h1>
    <button class="logout-btn" on:click={handleLogout} title="Logout">
      <svg xmlns="http://www.w3.org/2000/svg" width="20" height="20" fill="none" stroke="currentColor" stroke-width="2" stroke-linecap="round" stroke-linejoin="round" viewBox="0 0 24 24">
        <path d="M9 21H5a2 2 0 0 1-2-2V5a2 2 0 0 1 2-2h4"/>
        <polyline points="16,17 21,12 16,7"/>
        <line x1="21" y1="12" x2="9" y2="12"/>
      </svg>
      Logout
    </button>
  </header>

  <section class="controls">
    <div class="tasks-label">
      <strong>Tasks</strong>
      <svg xmlns="http://www.w3.org/2000/svg" width="18" height="18" fill="none" stroke="#222" stroke-width="2"
        stroke-linecap="round" stroke-linejoin="round" viewBox="0 0 24 24">
        <path d="M10 18h4" />
        <path d="M3 6h18" />
        <path d="M6 12h12" />
      </svg>
    </div>

    <div class="tabs">
<<<<<<< HEAD
      <button class:active={view === 'yours'} on:click={() => (view = 'yours')}>Yours</button>
      <button class:active={view === 'unassigned'} on:click={() => (view = 'unassigned')}>All Tasks</button>
=======
      <button class:active={view === 'all'} on:click={() => (view = 'all')}>All</button>
      <button class:active={view === 'mine'} on:click={() => (view = 'mine')}>Assigned to Me</button>
      <button class:active={view === 'unassigned'} on:click={() => (view = 'unassigned')}>Unassigned</button>
>>>>>>> 4b9c02df
    </div>

  </section>

  {#if showAdd}
    <div class="add-form">
      <input placeholder="Task title" bind:value={newTitle} required />
      <textarea placeholder="Description (optional)" bind:value={newDescription}></textarea>
      <input type="date" bind:value={newDueDate} />
      <select bind:value={newAssignee}>
        <option value="">Assign to me</option>
        {#each availableUsers as user}
          <option value={user.email}>Assign to {user.name}</option>
        {/each}
      </select>
      <select bind:value={newPriority}>
        <option value="low">Low Priority</option>
        <option value="medium">Medium Priority</option>
        <option value="high">High Priority</option>
      </select>
      <button on:click={addTask} disabled={$loading}>Add Task</button>
    </div>
  {/if}

  {#if $error}
    <div class="error-message">
      {$error}
    </div>
  {/if}

  <section class="list">
    {#if $loading}
      <div class="loading">Loading tasks...</div>
    {:else if filteredTasks().length === 0}
      <div class="empty-state">
        <p>No tasks found.</p>
        <p>Click the + button to add your first task!</p>
      </div>
    {:else}
      {#each filteredTasks() as task (task.id)}
        <TaskItem {task} {availableUsers} currentUserEmail={$user?.email} on:toggle={handleToggle} on:edit={handleEdit} on:delete={handleDelete} />
      {/each}
    {/if}
  </section>
  <nav class="bottom-nav">
    <button type="button" class="nav-button" aria-label="Home" on:click={() => goto('/tasks')}><img src={homeIcon} alt="Home"/></button>
<<<<<<< HEAD
    <button type="button" class="nav-button" aria-label="Profile" on:click={() => goto('/profile')}><img src={profileIcon} alt="Profile"/></button>
    <button class="fab nav-button" on:click={() => (showAdd = !showAdd)} type="button" aria-label="Add new task"><img src={addIcon} alt="Add"/></button>
    <button type="button" class="nav-button" aria-label="Notes"><img src={noteIcon} alt="Notes"/></button>
=======
    <button type="button" class="nav-button" aria-label="Profile" on:click={() => goto('/tasks')}><img src={profileIcon} alt="Profile"/></button>
    <button class="fab, nav-button" on:click={() => (showAdd = !showAdd)} type="button" aria-label="Add new task"><img src={addIcon} alt="Add"/></button>
    <button type="button" class="nav-button" aria-label="Notes" on:click={() => goto('/notes')}><img src={noteIcon} alt="Notes"/></button>
>>>>>>> 4b9c02df
    <button type="button" class="nav-button" aria-label="Achievements"><img src={medalIcon} alt="Achievements"/></button>
  </nav>
</main>

<style>
  main {
    max-width: 420px;
    margin: 0 auto;
    padding: 28px 20px 100px;
  }
  header {
    display: flex;
    justify-content: space-between;
    align-items: center;
    margin-bottom: 18px;
  }
  
  h1 {
    font-size: 32px;
    font-weight: 800;
    margin: 0;
  }
  
  .logout-btn {
    display: flex;
    align-items: center;
    gap: 8px;
    background: #f8f9fa;
    border: 1px solid #dee2e6;
    color: #6c757d;
    padding: 8px 12px;
    border-radius: 6px;
    cursor: pointer;
    font-size: 14px;
    font-weight: 500;
    transition: all 0.15s ease;
  }
  
  .logout-btn:hover {
    background: #e9ecef;
    border-color: #adb5bd;
    color: #495057;
  }
  
  .logout-btn svg {
    width: 16px;
    height: 16px;
  }
  .controls {
    display: flex;
    align-items: center;
    justify-content: space-between;
    margin-bottom: 12px;
  }
  .tabs {
    display: flex;
    gap: 8px;
  }
  .tabs button {
    background: white;
    border: 1px solid #ddd;
    padding: 6px 12px;
    border-radius: 999px;
    cursor: pointer;
  }
  .tabs button.active {
    background: black;
    color: white;
  }
  .nav-button {
    background: none;
    border: none;
    padding: 6px 12px;
    border-radius: 999px;
    cursor: pointer;
  }
  .add-form {
    margin: 10px 0;
    display: flex;
    flex-direction: column;
    gap: 8px;
    background: #fff5ef;
    padding: 15px;
    border-radius: 8px;
  }
  .add-form input, .add-form textarea, .add-form select {
    padding: 10px;
    border-radius: 6px;
    border: 1px solid #ddd;
    font-size: 14px;
  }
  .add-form textarea {
    min-height: 60px;
    resize: vertical;
  }
  .add-form button {
    padding: 10px;
    background: #27ae60;
    color: white;
    border: none;
    border-radius: 6px;
    cursor: pointer;
    font-weight: 600;
  }
  .add-form button:disabled {
    background: #bdc3c7;
    cursor: not-allowed;
  }
  .list {
    margin-top: 8px;
  }
  .loading, .empty-state {
    text-align: center;
    padding: 40px 20px;
    color: #666;
  }
  .empty-state p {
    margin: 8px 0;
  }
  .error-message {
    background: #ffebee;
    color: #c62828;
    padding: 10px;
    border-radius: 6px;
    margin: 10px 0;
    text-align: center;
  }
  .bottom-nav {
    max-width: 420px;
    margin: 0 auto;
    position: fixed;
    bottom: 0;
    left: 0;
    right: 0;
    height: 72px;
    background: #9fe0d9;
    display: flex;
    align-items: center;
    justify-content: space-around;
  }
</style><|MERGE_RESOLUTION|>--- conflicted
+++ resolved
@@ -175,14 +175,9 @@
     </div>
 
     <div class="tabs">
-<<<<<<< HEAD
-      <button class:active={view === 'yours'} on:click={() => (view = 'yours')}>Yours</button>
-      <button class:active={view === 'unassigned'} on:click={() => (view = 'unassigned')}>All Tasks</button>
-=======
       <button class:active={view === 'all'} on:click={() => (view = 'all')}>All</button>
       <button class:active={view === 'mine'} on:click={() => (view = 'mine')}>Assigned to Me</button>
       <button class:active={view === 'unassigned'} on:click={() => (view = 'unassigned')}>Unassigned</button>
->>>>>>> 4b9c02df
     </div>
 
   </section>
@@ -229,15 +224,9 @@
   </section>
   <nav class="bottom-nav">
     <button type="button" class="nav-button" aria-label="Home" on:click={() => goto('/tasks')}><img src={homeIcon} alt="Home"/></button>
-<<<<<<< HEAD
     <button type="button" class="nav-button" aria-label="Profile" on:click={() => goto('/profile')}><img src={profileIcon} alt="Profile"/></button>
     <button class="fab nav-button" on:click={() => (showAdd = !showAdd)} type="button" aria-label="Add new task"><img src={addIcon} alt="Add"/></button>
     <button type="button" class="nav-button" aria-label="Notes"><img src={noteIcon} alt="Notes"/></button>
-=======
-    <button type="button" class="nav-button" aria-label="Profile" on:click={() => goto('/tasks')}><img src={profileIcon} alt="Profile"/></button>
-    <button class="fab, nav-button" on:click={() => (showAdd = !showAdd)} type="button" aria-label="Add new task"><img src={addIcon} alt="Add"/></button>
-    <button type="button" class="nav-button" aria-label="Notes" on:click={() => goto('/notes')}><img src={noteIcon} alt="Notes"/></button>
->>>>>>> 4b9c02df
     <button type="button" class="nav-button" aria-label="Achievements"><img src={medalIcon} alt="Achievements"/></button>
   </nav>
 </main>
