--- conflicted
+++ resolved
@@ -1,21 +1,15 @@
 <script>
   import TaskItem from '$lib/components/TaskItem.svelte';
   import homeIcon from '$lib/assets/menu-icon-home.svg';
-<<<<<<< HEAD
   import addIcon from '$lib/assets/menu-icon-add.svg';
   import medalIcon from '$lib/assets/menu-icon-medal.svg';
   import noteIcon from '$lib/assets/menu-icon-note.svg';
   import profileIcon from '$lib/assets/menu-icon-profile.svg';
   import liladdIcon from '$lib/assets/add-icon.svg';
-=======
-  import medalIcon from '$lib/assets/menu-icon-medal.svg';
-  import noteIcon from '$lib/assets/menu-icon-note.svg';
-  import profileIcon from '$lib/assets/menu-icon-profile.svg';
   import { user, getUserDisplayName } from '$lib/stores/user.js';
   import { tasks, loading, error, fetchTasks, createTask, updateTask, deleteTask, toggleTaskCompletion, getUsers } from '$lib/stores/tasks.js';
   import { onMount } from 'svelte';
   import { goto } from '$app/navigation';
->>>>>>> 65d0e6a1
 
   let view = 'yours';
   let showAdd = false;
@@ -124,15 +118,9 @@
       <button class:active={view === 'unassigned'} on:click={() => (view = 'unassigned')}>Unassigned</button>
     </div>
 
-<<<<<<< HEAD
     <!-- <div class="add-icon" on:click={() => (showAdd = !showAdd)}>
       <div class="plus">+</div>
     </div> -->
-=======
-    <button class="add-icon" on:click={() => (showAdd = !showAdd)} type="button" aria-label="Add new task">
-      <div class="plus">+</div>
-    </button>
->>>>>>> 65d0e6a1
   </section>
 
   {#if showAdd}
@@ -175,20 +163,12 @@
       {/each}
     {/if}
   </section>
-
   <nav class="bottom-nav">
-<<<<<<< HEAD
-    <div><img src={homeIcon} alt="Filter"/></div>
-    <div><img src={profileIcon} alt="Filter"/></div>
-    <div><img src={addIcon} alt="Filter"/></div>
-    <div><img src={noteIcon} alt="Filter"/></div>
-    <div><img src={medalIcon} alt="Filter"/></div>
-=======
-    <button type="button" aria-label="Home" on:click={() => goto('/tasks')}><img src={homeIcon} alt="Home"/></button>
-    <button class="fab" on:click={() => (showAdd = !showAdd)} type="button" aria-label="Add new task">+</button>
-    <button type="button" aria-label="Notes"><img src={noteIcon} alt="Notes"/></button>
-    <button type="button" aria-label="Achievements"><img src={medalIcon} alt="Achievements"/></button>
->>>>>>> 65d0e6a1
+    <button type="button" class="nav-button" aria-label="Home" on:click={() => goto('/tasks')}><img src={homeIcon} alt="Home"/></button>
+    <button type="button" class="nav-button" aria-label="Profile" on:click={() => goto('/tasks')}><img src={profileIcon} alt="Profile"/></button>
+    <button class="fab, nav-button" on:click={() => (showAdd = !showAdd)} type="button" aria-label="Add new task"><img src={addIcon} alt="Add"/></button>
+    <button type="button" class="nav-button" aria-label="Notes"><img src={noteIcon} alt="Notes"/></button>
+    <button type="button" class="nav-button" aria-label="Achievements"><img src={medalIcon} alt="Achievements"/></button>
   </nav>
 </main>
 
@@ -224,17 +204,14 @@
     background: black;
     color: white;
   }
-<<<<<<< HEAD
-  /*.add-icon .plus {
-=======
-  .add-icon {
+  .nav-button {
     background: none;
     border: none;
+    padding: 6px 12px;
+    border-radius: 999px;
     cursor: pointer;
-    padding: 0;
-  }
-  .add-icon .plus {
->>>>>>> 65d0e6a1
+  }
+  /*.add-icon .plus {
     width: 36px;
     height: 36px;
     border: 2px solid #000;
@@ -319,20 +296,5 @@
     margin-top: -28px;
     font-size: 1.8rem;
     cursor: pointer;
-<<<<<<< HEAD
   } */
-=======
-    border: none;
-  }
-  .bottom-nav button {
-    background: none;
-    border: none;
-    cursor: pointer;
-    padding: 8px;
-  }
-  .bottom-nav button img {
-    width: 24px;
-    height: 24px;
-  }
->>>>>>> 65d0e6a1
 </style>